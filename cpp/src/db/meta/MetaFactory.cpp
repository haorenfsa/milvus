<<<<<<< HEAD
////////////////////////////////////////////////////////////////////////////////
// Copyright 上海赜睿信息科技有限公司(Zilliz) - All Rights Reserved
// Unauthorized copying of this file, via any medium is strictly prohibited.
// Proprietary and confidential.
////////////////////////////////////////////////////////////////////////////////
=======
// Licensed to the Apache Software Foundation (ASF) under one
// or more contributor license agreements.  See the NOTICE file
// distributed with this work for additional information
// regarding copyright ownership.  The ASF licenses this file
// to you under the Apache License, Version 2.0 (the
// "License"); you may not use this file except in compliance
// with the License.  You may obtain a copy of the License at
//
//   http://www.apache.org/licenses/LICENSE-2.0
//
// Unless required by applicable law or agreed to in writing,
// software distributed under the License is distributed on an
// "AS IS" BASIS, WITHOUT WARRANTIES OR CONDITIONS OF ANY
// KIND, either express or implied.  See the License for the
// specific language governing permissions and limitations
// under the License.


>>>>>>> fd139ec7
#include "MetaFactory.h"
#include "SqliteMetaImpl.h"
#include "MySQLMetaImpl.h"
#include "utils/Log.h"
#include "utils/Exception.h"

#include <stdlib.h>
#include <time.h>
#include <sstream>
#include <cstdlib>
#include <string>
#include <regex>

namespace zilliz {
namespace milvus {
namespace engine {

    DBMetaOptions MetaFactory::BuildOption(const std::string &path) {
        auto p = path;
        if(p == "") {
            srand(time(nullptr));
            std::stringstream ss;
            ss << "/tmp/" << rand();
            p = ss.str();
        }

        DBMetaOptions meta;
        meta.path = p;
        return meta;
    }

    meta::MetaPtr MetaFactory::Build(const DBMetaOptions &metaOptions, const int &mode) {
        std::string uri = metaOptions.backend_uri;

        std::string dialectRegex = "(.*)";
        std::string usernameRegex = "(.*)";
        std::string passwordRegex = "(.*)";
        std::string hostRegex = "(.*)";
        std::string portRegex = "(.*)";
        std::string dbNameRegex = "(.*)";
        std::string uriRegexStr = dialectRegex + "\\:\\/\\/" +
                                  usernameRegex + "\\:" +
                                  passwordRegex + "\\@" +
                                  hostRegex + "\\:" +
                                  portRegex + "\\/" +
                                  dbNameRegex;
        std::regex uriRegex(uriRegexStr);
        std::smatch pieces_match;

        if (std::regex_match(uri, pieces_match, uriRegex)) {
            std::string dialect = pieces_match[1].str();
            std::transform(dialect.begin(), dialect.end(), dialect.begin(), ::tolower);
            if (dialect.find("mysql") != std::string::npos) {
                ENGINE_LOG_INFO << "Using MySQL";
                return std::make_shared<meta::MySQLMetaImpl>(metaOptions, mode);
            } else if (dialect.find("sqlite") != std::string::npos) {
                ENGINE_LOG_INFO << "Using SQLite";
                return std::make_shared<meta::SqliteMetaImpl>(metaOptions);
            } else {
                ENGINE_LOG_ERROR << "Invalid dialect in URI: dialect = " << dialect;
                throw InvalidArgumentException("URI dialect is not mysql / sqlite");
            }
        } else {
            ENGINE_LOG_ERROR << "Wrong URI format: URI = " << uri;
            throw InvalidArgumentException("Wrong URI format ");
        }
    }

} // namespace engine
} // namespace milvus
} // namespace zilliz<|MERGE_RESOLUTION|>--- conflicted
+++ resolved
@@ -1,10 +1,3 @@
-<<<<<<< HEAD
-////////////////////////////////////////////////////////////////////////////////
-// Copyright 上海赜睿信息科技有限公司(Zilliz) - All Rights Reserved
-// Unauthorized copying of this file, via any medium is strictly prohibited.
-// Proprietary and confidential.
-////////////////////////////////////////////////////////////////////////////////
-=======
 // Licensed to the Apache Software Foundation (ASF) under one
 // or more contributor license agreements.  See the NOTICE file
 // distributed with this work for additional information
@@ -22,8 +15,6 @@
 // specific language governing permissions and limitations
 // under the License.
 
-
->>>>>>> fd139ec7
 #include "MetaFactory.h"
 #include "SqliteMetaImpl.h"
 #include "MySQLMetaImpl.h"
