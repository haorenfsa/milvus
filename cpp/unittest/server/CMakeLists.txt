--- conflicted
+++ resolved
@@ -33,11 +33,7 @@
         )
 
 set(require_libs
-<<<<<<< HEAD
         knowhere
-=======
-        stdc++
->>>>>>> 49c86286
         faiss
         openblas
         lapack
